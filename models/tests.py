--- conflicted
+++ resolved
@@ -945,11 +945,8 @@
     """Test if the DDIM sampling wrapper is working correctly"""
     device = torch.device('mps' if torch.backends.mps.is_available() else 'cpu')
     
-<<<<<<< HEAD
     # Initialize model
     from models.model import LDM
-=======
->>>>>>> 2719b4b4
     model = LDM(latent_dim=config['latent_dim_encoder'], pretraind_filename='ldm.pth', load_full_model=True).to(device)
     model.eval()
 
