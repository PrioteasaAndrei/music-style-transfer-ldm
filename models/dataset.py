import torch
import os
from torch.utils.data import Dataset, DataLoader
import pandas as pd
from PIL import Image
from io import BytesIO
from config import config
import numpy as np

<<<<<<< HEAD
class SpectrogramDataset(Dataset):
    
    def __init__(self,  config):
        """Read the dataset from an .parquet file into a DataFrame

        :param data_dir: Path to the directory containing the .parquet file
=======
# Additional imports for SpectrogramDatasetWithTransform 
import pandas as pd
from io import BytesIO
from PIL import Image
import torchvision.transforms as T

class SpectrogramDatasetWithTransform(Dataset):
    # TODO: Implement dataset
    '''
    15 000 spectrograms with labels
    no augumantation
    no transformations
    normalized to 0-1 (not 0 255)
    > 3 instruments
    255 x 255
    '''
    
    def __init__(self, data_dir: str = "../downloads", file_name: str = "processed_dataset.parquet"):
        """Read the dataset from an .parquet file into a DataFrame

        :param data_dir: Path to the directory containing the .parquet file
        :param file_name: Name of the .parquet file
        """
        self.data_dir = data_dir
        self.file_name = file_name
        # Load DataFrame from .parquet file
        self.df = pd.read_parquet(os.path.join(self.data_dir, self.file_name))
        self.df.drop(columns=["title", "chunk_id"], inplace=True)
        self.df.rename(columns={"instrument": "label"}, inplace=True)
        self.transform = T.ToTensor()  # convert PIL image to tensor

    def __len__(self):
        return len(self.df)

    def __getitem__(self, idx):
        row = self.df.iloc[idx]
        # Convert raw image bytes to a PIL image in grayscale
        image = Image.open(BytesIO(row['spectogram'])).convert('L')
        # Convert image to tensor with values in [0,1]
        image_tensor = self.transform(image)
        img_label = (image_tensor, row['label'])
        return img_label



class SpectrogramDataset(torch.utils.data.Dataset):
    def __init__(self, num_samples=1000):
        """
        Initialize dummy spectrogram dataset with random images
        Args:
            num_samples: Number of random spectrograms to generate
>>>>>>> 0f3c1e66
        """
        self.data_dir = config['data_dir']
        self.file_name = config['file_name']
        # Load DataFrame from .parquet file
        self.df = pd.read_parquet(os.path.join(self.data_dir, self.file_name))
        self.df.drop(columns=["title", "chunk_id"], inplace=True)
        self.df.rename(columns={"instrument": "label"}, inplace=True)

    def __len__(self):
        return len(self.df)

    def __getitem__(self, idx):
        row = self.df.iloc[idx]
        # Convert raw image bytes to a PIL image in grayscale
        image = Image.open(BytesIO(row['spectogram'])).convert('L')
        # Convert PIL image to tensor with values in [0,1]
        image_tensor = torch.from_numpy(np.array(image)).float() / 255.0
        image_tensor = image_tensor.unsqueeze(0) # Add channel dimension
        img_label = (image_tensor, row['label'])
        return img_label


def prepare_dataset(config):
    dataset = SpectrogramDataset()

    train_size = int(0.8 * len(dataset))
    test_size = len(dataset) - train_size
    train_dataset, test_dataset = torch.utils.data.random_split(dataset, [train_size, test_size])

    train_loader = DataLoader(train_dataset, batch_size=config['batch_size'], shuffle=True, num_workers=4)
    test_loader = DataLoader(test_dataset, batch_size=config['batch_size'], shuffle=False, num_workers=4)

    return train_loader, test_loader


if __name__ == "__main__":

    dataset = SpectrogramDataset(config)
    print(len(dataset))
    train_loader, test_loader = prepare_dataset(config)
    print(len(train_loader))
    print(len(test_loader))<|MERGE_RESOLUTION|>--- conflicted
+++ resolved
@@ -7,67 +7,10 @@
 from config import config
 import numpy as np
 
-<<<<<<< HEAD
 class SpectrogramDataset(Dataset):
     
     def __init__(self,  config):
-        """Read the dataset from an .parquet file into a DataFrame
 
-        :param data_dir: Path to the directory containing the .parquet file
-=======
-# Additional imports for SpectrogramDatasetWithTransform 
-import pandas as pd
-from io import BytesIO
-from PIL import Image
-import torchvision.transforms as T
-
-class SpectrogramDatasetWithTransform(Dataset):
-    # TODO: Implement dataset
-    '''
-    15 000 spectrograms with labels
-    no augumantation
-    no transformations
-    normalized to 0-1 (not 0 255)
-    > 3 instruments
-    255 x 255
-    '''
-    
-    def __init__(self, data_dir: str = "../downloads", file_name: str = "processed_dataset.parquet"):
-        """Read the dataset from an .parquet file into a DataFrame
-
-        :param data_dir: Path to the directory containing the .parquet file
-        :param file_name: Name of the .parquet file
-        """
-        self.data_dir = data_dir
-        self.file_name = file_name
-        # Load DataFrame from .parquet file
-        self.df = pd.read_parquet(os.path.join(self.data_dir, self.file_name))
-        self.df.drop(columns=["title", "chunk_id"], inplace=True)
-        self.df.rename(columns={"instrument": "label"}, inplace=True)
-        self.transform = T.ToTensor()  # convert PIL image to tensor
-
-    def __len__(self):
-        return len(self.df)
-
-    def __getitem__(self, idx):
-        row = self.df.iloc[idx]
-        # Convert raw image bytes to a PIL image in grayscale
-        image = Image.open(BytesIO(row['spectogram'])).convert('L')
-        # Convert image to tensor with values in [0,1]
-        image_tensor = self.transform(image)
-        img_label = (image_tensor, row['label'])
-        return img_label
-
-
-
-class SpectrogramDataset(torch.utils.data.Dataset):
-    def __init__(self, num_samples=1000):
-        """
-        Initialize dummy spectrogram dataset with random images
-        Args:
-            num_samples: Number of random spectrograms to generate
->>>>>>> 0f3c1e66
-        """
         self.data_dir = config['data_dir']
         self.file_name = config['file_name']
         # Load DataFrame from .parquet file
