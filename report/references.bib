@article{huang2024music,
  title={Music Style Transfer With Diffusion Model},
  author={Huang, Hong and Wang, Yuyi and Li, Luyao and Lin, Jun},
  journal={arXiv preprint arXiv:2404.14771},
  year={2024}
}

@article{rombach2022high,
  title={High-resolution image synthesis with latent diffusion models},
  author={Rombach, Robin and Blattmann, Andreas and Lorenz, Dominik and Esser, Patrick and Ommer, Bj{\"o}rn},
  journal={Proceedings of the IEEE/CVF Conference on Computer Vision and Pattern Recognition},
  pages={10684--10695},
  year={2022}
}

@article{ho2020denoising,
  title={Denoising diffusion probabilistic models},
  author={Ho, Jonathan and Jain, Ajay and Abbeel, Pieter},
  journal={Advances in Neural Information Processing Systems},
  volume={33},
  pages={6840--6851},
  year={2020}
}

@article{song2021denoising,
  title={Denoising diffusion implicit models},
  author={Song, Jiaming and Meng, Chenlin and Ermon, Stefano},
  journal={International Conference on Learning Representations},
  year={2021}
}

@article{goodfellow2014generative,
  title={Generative adversarial nets},
  author={Goodfellow, Ian and Pouget-Abadie, Jean and Mirza, Mehdi and Xu, Bing and Warde-Farley, David and Ozair, Sherjil and Courville, Aaron and Bengio, Yoshua},
  journal={Advances in Neural Information Processing Systems},
  volume={27},
  year={2014}
}

@article{radford2021learning,
  title={Learning transferable visual models from natural language supervision},
  author={Radford, Alec and Kim, Jong Wook and Hallacy, Chris and Ramesh, Aditya and Goh, Gabriel and Agarwal, Sandhini and Sastry, Girish and Askell, Amanda and Mishkin, Pamela and Clark, Jack and others},
  journal={International Conference on Machine Learning},
  pages={8748--8763},
  year={2021}
}

@article{vaswani2017attention,
  title={Attention is all you need},
  author={Vaswani, Ashish and Shazeer, Noam and Parmar, Niki and Uszkoreit, Jakob and Jones, Llion and Gomez, Aidan N and Kaiser, Lukasz and Polosukhin, Illia},
  journal={Advances in Neural Information Processing Systems},
  volume={30},
  year={2017}
}

@article{kingma2013auto,
  title={Auto-encoding variational bayes},
  author={Kingma, Diederik P and Welling, Max},
  journal={International Conference on Learning Representations},
  year={2013}
} 

<<<<<<< HEAD
% YouTube
@misc{youtube,
  title={YouTube},
  author={YouTube, LLC},
  note={Available at \url{https://www.youtube.com}, last accessed: March 24, 2025},
  howpublished={\url{https://www.youtube.com}}
}

% yt-dlp
@misc{yt-dlp,
  title={yt-dlp},
  author={yt-dlp contributors},
  note={Available at \url{https://github.com/yt-dlp/yt-dlp}, last accessed: March 24, 2025},
}

% ffmpeg
@misc{ffmpeg,
  title={FFmpeg},
  author={FFmpeg contributors},
  note={Available at \url{https://ffmpeg.org}, last accessed: March 24, 2025},
}

% librosa
@misc{librosa,
  title={Librosa},
  author={Librosa contributors},
  note={Available at \url{https://github.com/librosa/librosa}, last accessed: March 24, 2025},
=======
@misc{taylor2020torchvggish,
  title={TorchVGGish: A PyTorch implementation of VGGish},
  author={Taylor, Harri},
  year={2020},
  publisher={GitHub},
  howpublished={\url{https://github.com/harritaylor/torchvggish}},
  note={Accessed: 2024}
>>>>>>> 53532b0a
}<|MERGE_RESOLUTION|>--- conflicted
+++ resolved
@@ -60,7 +60,6 @@
   year={2013}
 } 
 
-<<<<<<< HEAD
 % YouTube
 @misc{youtube,
   title={YouTube},
@@ -88,7 +87,7 @@
   title={Librosa},
   author={Librosa contributors},
   note={Available at \url{https://github.com/librosa/librosa}, last accessed: March 24, 2025},
-=======
+}
 @misc{taylor2020torchvggish,
   title={TorchVGGish: A PyTorch implementation of VGGish},
   author={Taylor, Harri},
@@ -96,5 +95,4 @@
   publisher={GitHub},
   howpublished={\url{https://github.com/harritaylor/torchvggish}},
   note={Accessed: 2024}
->>>>>>> 53532b0a
 }